--- conflicted
+++ resolved
@@ -62,7 +62,6 @@
 ```
 
 ### 2. Install System Dependencies
-<<<<<<< HEAD
 ```bash
 # Install ROS packages
 sudo apt-get update
@@ -75,122 +74,104 @@
 pip install -r requirements.txt
 ```
 
-### 3. Copy Files to Catkin Workspace
-```bash
-# Navigate to your catkin workspace
-cd ~/catkin_workspace/src
-
-# Ensure line_follower package exists (create if needed)
-mkdir -p line_follower/scripts
-mkdir -p line_follower/launch
-mkdir -p cv_calibration/src
-
-# Copy source files to correct locations
-cp ~/kinova-gelatin-cutting-system/src/vision/Line_detection.py ~/catkin_workspace/src/line_follower/scripts/
-cp ~/kinova-gelatin-cutting-system/src/control/gelatin_cutter.py ~/catkin_workspace/src/line_follower/scripts/
-cp ~/kinova-gelatin-cutting-system/src/control/gen3_impedance_controller_v4.py ~/catkin_workspace/src/line_follower/scripts/
-cp ~/kinova-gelatin-cutting-system/src/control/line_follower_impedance.py ~/catkin_workspace/src/line_follower/scripts/
-cp ~/kinova-gelatin-cutting-system/src/planning/move_to_position.py ~/catkin_workspace/src/line_follower/scripts/
-cp ~/kinova-gelatin-cutting-system/src/calibration/rviz_calibration.py ~/catkin_workspace/src/cv_calibration/src/
-
-# Copy launch files
-cp ~/kinova-gelatin-cutting-system/launch/*.launch ~/catkin_workspace/src/line_follower/launch/
-
-# Make scripts executable
-chmod +x ~/catkin_workspace/src/line_follower/scripts/*.py
-chmod +x ~/catkin_workspace/src/cv_calibration/src/*.py
-```
-
-=======
-```bash
-# Install ROS packages
-sudo apt-get update
-sudo apt-get install ros-noetic-moveit
-sudo apt-get install ros-noetic-cv-bridge
-sudo apt-get install ros-noetic-image-transport
-sudo apt-get install ros-noetic-tf2-ros
-
-# Install Python dependencies
-pip install -r requirements.txt
-```
-
-### 3. Copy Files to Catkin Workspace
-```bash
-# Navigate to your catkin workspace
-cd ~/catkin_workspace/src
-
-# Ensure line_follower package exists (create if needed)
-mkdir -p line_follower/scripts
-mkdir -p line_follower/launch
-mkdir -p cv_calibration/src
-
-# Copy source files to correct locations
-cp ~/kinova-gelatin-cutting-system/src/vision/Line_detection.py ~/catkin_workspace/src/line_follower/scripts/
-cp ~/kinova-gelatin-cutting-system/src/control/gelatin_cutter.py ~/catkin_workspace/src/line_follower/scripts/
-cp ~/kinova-gelatin-cutting-system/src/control/gen3_impedance_controller_v4.py ~/catkin_workspace/src/line_follower/scripts/
-cp ~/kinova-gelatin-cutting-system/src/control/line_follower_impedance.py ~/catkin_workspace/src/line_follower/scripts/
-cp ~/kinova-gelatin-cutting-system/src/planning/move_to_position.py ~/catkin_workspace/src/line_follower/scripts/
-cp ~/kinova-gelatin-cutting-system/src/calibration/rviz_calibration.py ~/catkin_workspace/src/cv_calibration/src/
-
-# Copy launch files
-cp ~/kinova-gelatin-cutting-system/launch/*.launch ~/catkin_workspace/src/line_follower/launch/
-
-# Make scripts executable
-chmod +x ~/catkin_workspace/src/line_follower/scripts/*.py
-chmod +x ~/catkin_workspace/src/cv_calibration/src/*.py
-```
-
->>>>>>> 0b9eab78
-### 4. Build Workspace
-```bash
-cd ~/catkin_workspace
+### 3. Build Workspace
+```bash
+# Navigate to project directory
+cd kinova-gelatin-cutting-system
+
+# Build the project
 catkin_make
 source devel/setup.bash
 
 # Add to bashrc for automatic sourcing
-echo "source ~/catkin_workspace/devel/setup.bash" >> ~/.bashrc
-```
+echo "source $(pwd)/devel/setup.bash" >> ~/.bashrc
+```
+
+## Project File Structure
+
+```
+kinova-gelatin-cutting-system/
+├── Calibration_images_and_data/               # Camera calibration datasets and parameters
+├── cartesian_impedance_controller/            # Custom impedance control implementation
+├── config/                                    # Robot and system configuration files
+├── depends/                                   # Project dependencies and external libraries
+├── devel/                                     # Development build files (catkin workspace)
+├── Frames/                                    # Reference frame definitions and transformations
+├── launch/                                    # ROS launch files for system startup
+├── Line_detection_images_analysis/           # Computer vision analysis and results
+├── results/                                   # Experimental data and performance metrics
+├── src/                                       # Source code (Python scripts and ROS nodes)
+└── README.md                                 # Project documentation (this file)
+```
+
+## Core System Components
+
+### Computer Vision System (`Line_detection_images_analysis/`)
+- **Line Detection Algorithm**: Advanced OpenCV-based line detection and tracking
+- **Real-time Processing**: Processes built-in camera feed at 1280×720 @ 30 fps
+- **Image Analysis**: Comprehensive analysis tools and results
+- **Coordinate Transformation**: Converts image pixels to robot coordinate frame
+- **Path Planning**: Generates optimal cutting trajectories from detected lines
+
+### Cartesian Impedance Controller (`cartesian_impedance_controller/`)
+- **Custom Implementation**: Specialized control algorithms for compliant manipulation
+- **Compliant Control**: Maintains safe interaction forces with soft materials
+- **Real-time Feedback**: 1 kHz control loop with integrated torque sensors
+- **Adaptive Stiffness**: Dynamic stiffness adjustment based on material properties
+- **Safety Mechanisms**: Force limiting and emergency stop integration
+
+### Calibration System (`Calibration_images_and_data/`)
+- **Hand-eye Calibration**: Comprehensive calibration datasets and parameters
+- **Camera Intrinsics**: Pre-computed calibration values for built-in cameras
+- **Calibration Images**: Complete dataset for system calibration
+- **Validation Tools**: Calibration accuracy verification utilities
+
+### Configuration Management (`config/`)
+- **Robot Parameters**: Joint limits, kinematics, and workspace definitions
+- **System Settings**: Camera parameters and vision processing configurations
+- **Safety Parameters**: Force limits and emergency stop configurations
+- **Calibration Data**: Stored calibration matrices and transformations
+
+### Launch System (`launch/`)
+- **Modular Launch Files**: Organized startup scripts for different system modes
+- **System Integration**: Complete system launch configurations
+- **Component Control**: Individual launch files for subsystem testing
+- **Parameter Management**: Centralized configuration through launch parameters
+
+### Frame Management (`Frames/`)
+- **Coordinate Systems**: Robot base, tool, and camera frame definitions
+- **Transformations**: Spatial relationships between coordinate frames
+- **Calibration Results**: Hand-eye calibration transformation matrices
+- **Visualization**: Frame relationship diagrams and validation tools
+
+### Source Code (`src/`)
+- **Core Algorithms**: Main implementation files for vision and control
+- **ROS Nodes**: Custom ROS nodes for system integration
+- **Utility Scripts**: Helper functions and debugging tools
+- **Integration Layer**: Interfaces between vision, control, and planning systems
+
+### Dependencies (`depends/`)
+- **External Libraries**: Required third-party packages and libraries
+- **ROS Packages**: Custom ROS package dependencies
+- **API Interfaces**: Kinova Kortex API and related components
+- **Development Tools**: Build and debugging utilities
 
 ## System Operation
 
-### Pre-Operation Checklist
-1. Verify robot is connected to power and network
-2. Confirm robot IP address is reachable: `ping 192.168.1.10`
-3. Ensure workspace is clear of obstacles
-4. Check that cutting tool is properly attached
-<<<<<<< HEAD
-
 ### Launch Sequence (3 Terminals Required)
 
-=======
-
-### Launch Sequence (3 Terminals Required)
-
->>>>>>> 0b9eab78
-#### Terminal 1: Robot System with MoveIt
-```bash
-# Source ROS environment
-source ~/catkin_workspace/devel/setup.bash
-
-# Launch robot with motion planning (adjust IP if different)
+**Terminal 1: Robot System with MoveIt**
+```bash
 roslaunch gen3_robotiq_2f_140_move_it_config real_robot_moveit.launch ip_address:=192.168.1.10
 ```
 
-#### Terminal 2: Built-in Vision System
-```bash
-# Source ROS environment
-source ~/catkin_workspace/devel/setup.bash
-
-# Start built-in camera drivers
+**Terminal 2: Built-in Vision System**
+```bash
 roslaunch kinova_vision kinova_vision.launch
 ```
 
-#### Terminal 3: Cutting Application
-```bash
-# Source ROS environment
-source ~/catkin_workspace/devel/setup.bash
-
-# Execute main gelatin cutting program
+**Terminal 3: Main Cutting Application**
+```bash
 rosrun line_follower gelatin_cutter.py
 ```
 
@@ -209,78 +190,17 @@
 rosrun cv_calibration rviz_calibration.py
 ```
 
-## Project File Structure
-
-```
-kinova-gelatin-cutting-system/
-├── src/
-│   ├── vision/
-│   │   └── Line_detection.py                    # Computer vision algorithms
-│   ├── control/
-│   │   ├── gelatin_cutter.py                    # Main cutting application (41KB)
-│   │   ├── gen3_impedance_controller_v4.py      # Custom impedance controller
-│   │   └── line_follower_impedance.py           # Vision-force integration
-│   ├── planning/
-│   │   └── move_to_position.py                  # Motion planning utilities
-│   └── calibration/
-│       └── rviz_calibration.py                  # Hand-eye calibration system
-├── config/
-│   └── robot/                                   # Robot configuration files
-│       ├── joint_limits.yaml
-│       ├── kinematics.yaml
-│       ├── cartesian_limits.yaml
-│       └── [other MoveIt configs]
-├── launch/                                      # ROS launch files
-│   ├── hand_eye_calibration.launch
-│   ├── latest_camera_pose.launch
-│   └── line_follower_impedance.launch
-├── examples/
-│   └── images/                                  # Calibration sample images
-│       ├── left-0000.png through left-0044.png # 45 calibration images
-└── docs/                                        # Documentation
-```
-
-## Core System Components
-
-### Vision Processing Module (`Line_detection.py`)
-- Real-time line detection using OpenCV algorithms
-- Processes built-in camera feed at 1280×720 resolution @ 30 fps
-- Converts image pixel coordinates to robot coordinate frame
-- Generates waypoint trajectories for cutting paths
-- Handles lighting variations and noise filtering
-
-### Main Cutting Application (`gelatin_cutter.py`)
-- Primary application file (41,387 bytes)
-- Integrates vision processing with robot control
-- Implements safety monitoring and emergency stop procedures
-- Manages cutting sequence execution and progress tracking
-- Provides real-time force feedback monitoring
-
-### Impedance Control System (`gen3_impedance_controller_v4.py`)
-- Custom compliant control algorithms for soft material interaction
-- Maintains cutting forces below 5N threshold
-- Real-time torque sensor feedback integration
-- Adaptive stiffness control based on material properties
-- Safety-critical force limiting mechanisms
-
-### Vision-Force Integration (`line_follower_impedance.py`)
-- Combines visual servoing with force control
-- Real-time path correction based on visual feedback
-- Adaptive cutting parameters based on material response
-- Continuous monitoring of cutting quality
-
-### Motion Planning Interface (`move_to_position.py`)
-- MoveIt motion planning integration
-- Collision-free trajectory generation
-- Joint space and Cartesian space planning modes
-- Workspace safety boundary enforcement
-- Emergency stop and recovery procedures
-
-### Calibration System (`rviz_calibration.py`)
-- Hand-eye calibration implementation
-- Camera intrinsic and extrinsic parameter estimation
-- Calibration accuracy validation tools
-- Automated calibration data collection
+### Calibration Procedures
+```bash
+# Hand-eye calibration
+rosrun cv_calibration rviz_calibration.py
+
+# Verify camera topics
+rostopic list | grep camera
+
+# Check frame relationships
+rosrun tf tf_echo base_link camera_link
+```
 
 ## Performance Specifications
 
@@ -289,7 +209,7 @@
 - **Force Control**: Maintains cutting forces <5N consistently
 - **Vision Processing**: Real-time operation at 30 FPS
 - **Complex Patterns**: Successfully cuts geometric shapes on gelatin
-- **Calibration**: 45-point hand-eye calibration for accuracy
+- **Calibration**: Multi-point hand-eye calibration for sub-millimeter accuracy
 
 ### System Response Times
 - Vision processing latency: <33ms per frame
@@ -297,7 +217,36 @@
 - Motion planning: Variable based on complexity
 - Emergency stop response: <100ms
 
+### Data Management
+- **Results Storage**: Experimental data and performance metrics in `results/`
+- **Calibration Archive**: Complete calibration datasets in `Calibration_images_and_data/`
+- **Analysis Pipeline**: Computer vision analysis tools in `Line_detection_images_analysis/`
+- **Configuration Backup**: System settings preserved in `config/`
+
 ## Troubleshooting Guide
+
+### Build Issues
+```bash
+# Clean build (if using catkin structure)
+rm -rf devel/
+catkin_make clean
+catkin_make
+
+# Check dependencies
+ls depends/
+```
+
+### Calibration Problems
+```bash
+# Check calibration data
+ls -la Calibration_images_and_data/
+
+# Verify frame definitions
+ls -la Frames/
+
+# Review calibration parameters
+cat config/camera_calibration.yaml  # if exists
+```
 
 ### Common Issues and Solutions
 
@@ -315,7 +264,7 @@
 
 #### Vision System Issues
 ```bash
-# Check camera topics availability
+# Check camera topics
 rostopic list | grep camera
 
 # Test image stream
@@ -325,23 +274,26 @@
 rostopic echo /camera/color/camera_info
 ```
 
-#### MoveIt Planning Issues
-```bash
-# Check MoveIt status
-rostopic echo /move_group/status
-
-# Verify planning scene
-rostopic echo /planning_scene
-
-# Test robot model loading
-rosrun tf tf_echo base_link tool_frame
-```
-
-### Error Recovery Procedures
-1. Emergency stop: Press robot emergency stop button
-2. Software stop: Ctrl+C in all terminal windows
-3. Robot reset: Power cycle robot and restart launch sequence
-4. Calibration check: Re-run hand-eye calibration if accuracy issues
+## Development and Customization
+
+### Adding New Features
+1. Implement new algorithms in `src/`
+2. Add configuration files to `config/`
+3. Create launch files in `launch/`
+4. Test with existing calibration data
+5. Document results in `results/`
+
+### Calibration Maintenance
+- Use existing calibration data in `Calibration_images_and_data/`
+- Archive new calibrations: `tar -cf new_calibration.tar Calibration_images_and_data/`
+- Validate with frame visualization tools
+- Update launch files with new parameters
+
+### Data Analysis
+- Process experimental data in `results/`
+- Use image analysis tools in `Line_detection_images_analysis/`
+- Generate reports with video documentation from `Videos/`
+- Archive important datasets for future reference
 
 ## Safety Protocols
 
@@ -350,32 +302,19 @@
 - Check workspace boundaries are configured
 - Ensure cutting tool is securely attached
 - Confirm force sensor calibration is current
+- Validate frame relationships using `frames.pdf`
 
 ### During Operation Monitoring
-- Continuous force feedback monitoring
+- Continuous force feedback monitoring through impedance controller
 - Visual inspection of cutting progress
 - Emergency stop accessibility maintained
-- Workspace clear of personnel
+- Real-time analysis of vision processing results
 
 ### Post-Operation Procedures
 - Return robot to safe home position
+- Save experimental data to `results/`
 - Power down in correct sequence
-- Secure cutting tools safely
-- Document any operational issues
-
-## Development and Customization
-
-### Adding New Cutting Patterns
-1. Modify vision processing algorithms in `Line_detection.py`
-2. Update path planning logic as needed
-3. Test with simulation before hardware deployment
-4. Validate cutting quality and safety
-
-### Calibration Maintenance
-- Recommend re-calibration every 30 days of operation
-- After any camera or robot maintenance
-- If cutting accuracy degrades below specifications
-- When changing end-effector tools
+- Backup calibration data if modified
 
 ## Contact Information
 
@@ -403,8 +342,5 @@
   author={Joshi, Akhil},
   year={2025},
   howpublished={\url{https://github.com/akhiljoshi7060/kinova-gelatin-cutting-system}}
-<<<<<<< HEAD
 }
-=======
-}
->>>>>>> 0b9eab78
+```